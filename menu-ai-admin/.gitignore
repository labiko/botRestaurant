--- conflicted
+++ resolved
@@ -40,10 +40,6 @@
 *.tsbuildinfo
 next-env.d.ts
 
-<<<<<<< HEAD
-.vercel
-=======
 # Google Cloud Service Account Keys
 /config/google-service-account.json
-*.json
->>>>>>> 260ffe87
+*.json